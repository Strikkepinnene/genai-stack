--- conflicted
+++ resolved
@@ -38,9 +38,6 @@
   loader:
     build:
       dockerfile: loader.Dockerfile
-    ports:
-      - 8081:8080
-      - 8502:8502
     volumes:
       - $PWD/embedding_model:/embedding_model
     environment:
@@ -70,13 +67,14 @@
             - pdf_bot.py
             - api.py
             - front-end/
+    ports:
+      - 8081:8080
+      - 8502:8502
 
 
   bot:
     build:
       dockerfile: bot.Dockerfile
-    ports:
-      - 8501:8501
     volumes:
       - $PWD/embedding_model:/embedding_model
     environment:
@@ -107,12 +105,12 @@
             - pdf_bot.py
             - api.py
             - front-end/
+    ports:
+      - 8501:8501
 
   pdf_bot:
     build:
       dockerfile: pdf_bot.Dockerfile
-    ports:
-      - 8503:8503
     environment:
       - NEO4J_URI=${NEO4J_URI-neo4j://database:7687}
       - NEO4J_PASSWORD=${NEO4J_PASSWORD-password}
@@ -139,8 +137,6 @@
           ignore:
             - loader.py
             - bot.py
-<<<<<<< HEAD
-=======
             - api.py
             - front-end/
     ports:
@@ -199,7 +195,6 @@
       - net
     ports:
       - 8505:8505
->>>>>>> 37a5ebb0
 
 networks:
   net: